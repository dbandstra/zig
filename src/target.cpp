/*
 * Copyright (c) 2016 Andrew Kelley
 *
 * This file is part of zig, which is MIT licensed.
 * See http://opensource.org/licenses/MIT
 */

#include "buffer.hpp"
#include "error.hpp"
#include "target.hpp"
#include "util.hpp"

#include <stdio.h>

static const ArchType arch_list[] = {
    {ZigLLVM_arm, ZigLLVM_ARMSubArch_v8_3a},
    {ZigLLVM_arm, ZigLLVM_ARMSubArch_v8_2a},
    {ZigLLVM_arm, ZigLLVM_ARMSubArch_v8_1a},
    {ZigLLVM_arm, ZigLLVM_ARMSubArch_v8},
    {ZigLLVM_arm, ZigLLVM_ARMSubArch_v8r},
    {ZigLLVM_arm, ZigLLVM_ARMSubArch_v8m_baseline},
    {ZigLLVM_arm, ZigLLVM_ARMSubArch_v8m_mainline},
    {ZigLLVM_arm, ZigLLVM_ARMSubArch_v7},
    {ZigLLVM_arm, ZigLLVM_ARMSubArch_v7em},
    {ZigLLVM_arm, ZigLLVM_ARMSubArch_v7m},
    {ZigLLVM_arm, ZigLLVM_ARMSubArch_v7s},
    {ZigLLVM_arm, ZigLLVM_ARMSubArch_v7k},
    {ZigLLVM_arm, ZigLLVM_ARMSubArch_v7ve},
    {ZigLLVM_arm, ZigLLVM_ARMSubArch_v6},
    {ZigLLVM_arm, ZigLLVM_ARMSubArch_v6m},
    {ZigLLVM_arm, ZigLLVM_ARMSubArch_v6k},
    {ZigLLVM_arm, ZigLLVM_ARMSubArch_v6t2},
    {ZigLLVM_arm, ZigLLVM_ARMSubArch_v5},
    {ZigLLVM_arm, ZigLLVM_ARMSubArch_v5te},
    {ZigLLVM_arm, ZigLLVM_ARMSubArch_v4t},

    {ZigLLVM_armeb, ZigLLVM_ARMSubArch_v8_3a},
    {ZigLLVM_armeb, ZigLLVM_ARMSubArch_v8_2a},
    {ZigLLVM_armeb, ZigLLVM_ARMSubArch_v8_1a},
    {ZigLLVM_armeb, ZigLLVM_ARMSubArch_v8},
    {ZigLLVM_armeb, ZigLLVM_ARMSubArch_v8r},
    {ZigLLVM_armeb, ZigLLVM_ARMSubArch_v8m_baseline},
    {ZigLLVM_armeb, ZigLLVM_ARMSubArch_v8m_mainline},
    {ZigLLVM_armeb, ZigLLVM_ARMSubArch_v7},
    {ZigLLVM_armeb, ZigLLVM_ARMSubArch_v7em},
    {ZigLLVM_armeb, ZigLLVM_ARMSubArch_v7m},
    {ZigLLVM_armeb, ZigLLVM_ARMSubArch_v7s},
    {ZigLLVM_armeb, ZigLLVM_ARMSubArch_v7k},
    {ZigLLVM_armeb, ZigLLVM_ARMSubArch_v7ve},
    {ZigLLVM_armeb, ZigLLVM_ARMSubArch_v6},
    {ZigLLVM_armeb, ZigLLVM_ARMSubArch_v6m},
    {ZigLLVM_armeb, ZigLLVM_ARMSubArch_v6k},
    {ZigLLVM_armeb, ZigLLVM_ARMSubArch_v6t2},
    {ZigLLVM_armeb, ZigLLVM_ARMSubArch_v5},
    {ZigLLVM_armeb, ZigLLVM_ARMSubArch_v5te},
    {ZigLLVM_armeb, ZigLLVM_ARMSubArch_v4t},

    {ZigLLVM_aarch64, ZigLLVM_NoSubArch},
    {ZigLLVM_aarch64_be, ZigLLVM_NoSubArch},
    {ZigLLVM_arc, ZigLLVM_NoSubArch},
    {ZigLLVM_avr, ZigLLVM_NoSubArch},
    {ZigLLVM_bpfel, ZigLLVM_NoSubArch},
    {ZigLLVM_bpfeb, ZigLLVM_NoSubArch},
    {ZigLLVM_hexagon, ZigLLVM_NoSubArch},
    {ZigLLVM_mips, ZigLLVM_NoSubArch},
    {ZigLLVM_mipsel, ZigLLVM_NoSubArch},
    {ZigLLVM_mips64, ZigLLVM_NoSubArch},
    {ZigLLVM_mips64el, ZigLLVM_NoSubArch},
    {ZigLLVM_msp430, ZigLLVM_NoSubArch},
    {ZigLLVM_nios2, ZigLLVM_NoSubArch},
    {ZigLLVM_ppc, ZigLLVM_NoSubArch},
    {ZigLLVM_ppc64, ZigLLVM_NoSubArch},
    {ZigLLVM_ppc64le, ZigLLVM_NoSubArch},
    {ZigLLVM_r600, ZigLLVM_NoSubArch},
    {ZigLLVM_amdgcn, ZigLLVM_NoSubArch},
    {ZigLLVM_riscv32, ZigLLVM_NoSubArch},
    {ZigLLVM_riscv64, ZigLLVM_NoSubArch},
    {ZigLLVM_sparc, ZigLLVM_NoSubArch},
    {ZigLLVM_sparcv9, ZigLLVM_NoSubArch},
    {ZigLLVM_sparcel, ZigLLVM_NoSubArch},
    {ZigLLVM_systemz, ZigLLVM_NoSubArch},
    {ZigLLVM_tce, ZigLLVM_NoSubArch},
    {ZigLLVM_tcele, ZigLLVM_NoSubArch},
    {ZigLLVM_thumb, ZigLLVM_NoSubArch},
    {ZigLLVM_thumbeb, ZigLLVM_NoSubArch},
    {ZigLLVM_x86, ZigLLVM_NoSubArch},
    {ZigLLVM_x86_64, ZigLLVM_NoSubArch},
    {ZigLLVM_xcore, ZigLLVM_NoSubArch},
    {ZigLLVM_nvptx, ZigLLVM_NoSubArch},
    {ZigLLVM_nvptx64, ZigLLVM_NoSubArch},
    {ZigLLVM_le32, ZigLLVM_NoSubArch},
    {ZigLLVM_le64, ZigLLVM_NoSubArch},
    {ZigLLVM_amdil, ZigLLVM_NoSubArch},
    {ZigLLVM_amdil64, ZigLLVM_NoSubArch},
    {ZigLLVM_hsail, ZigLLVM_NoSubArch},
    {ZigLLVM_hsail64, ZigLLVM_NoSubArch},
    {ZigLLVM_spir, ZigLLVM_NoSubArch},
    {ZigLLVM_spir64, ZigLLVM_NoSubArch},

    {ZigLLVM_kalimba, ZigLLVM_KalimbaSubArch_v3},
    {ZigLLVM_kalimba, ZigLLVM_KalimbaSubArch_v4},
    {ZigLLVM_kalimba, ZigLLVM_KalimbaSubArch_v5},

    {ZigLLVM_shave, ZigLLVM_NoSubArch},
    {ZigLLVM_lanai, ZigLLVM_NoSubArch},
    {ZigLLVM_wasm32, ZigLLVM_NoSubArch},
    {ZigLLVM_wasm64, ZigLLVM_NoSubArch},
    {ZigLLVM_renderscript32, ZigLLVM_NoSubArch},
    {ZigLLVM_renderscript64, ZigLLVM_NoSubArch},
};

static const ZigLLVM_VendorType vendor_list[] = {
    ZigLLVM_Apple,
    ZigLLVM_PC,
    ZigLLVM_SCEI,
    ZigLLVM_BGP,
    ZigLLVM_BGQ,
    ZigLLVM_Freescale,
    ZigLLVM_IBM,
    ZigLLVM_ImaginationTechnologies,
    ZigLLVM_MipsTechnologies,
    ZigLLVM_NVIDIA,
    ZigLLVM_CSR,
    ZigLLVM_Myriad,
    ZigLLVM_AMD,
    ZigLLVM_Mesa,
    ZigLLVM_SUSE,
};

static const Os os_list[] = {
    OsFreestanding,
    OsAnanas,
    OsCloudABI,
    OsDragonFly,
    OsFreeBSD,
    OsFuchsia,
    OsIOS,
    OsKFreeBSD,
    OsLinux,
    OsLv2,        // PS3
    OsMacOSX,
    OsNetBSD,
    OsOpenBSD,
    OsSolaris,
    OsWindows,
    OsHaiku,
    OsMinix,
    OsRTEMS,
    OsNaCl,       // Native Client
    OsCNK,        // BG/P Compute-Node Kernel
    OsBitrig,
    OsAIX,
    OsCUDA,       // NVIDIA CUDA
    OsNVCL,       // NVIDIA OpenCL
    OsAMDHSA,     // AMD HSA Runtime
    OsPS4,
    OsELFIAMCU,
    OsTvOS,       // Apple tvOS
    OsWatchOS,    // Apple watchOS
    OsMesa3D,
    OsContiki,
    OsZen,
};

static const ZigLLVM_EnvironmentType environ_list[] = {
    ZigLLVM_UnknownEnvironment,

    ZigLLVM_GNU,
    ZigLLVM_GNUABIN32,
    ZigLLVM_GNUABI64,
    ZigLLVM_GNUEABI,
    ZigLLVM_GNUEABIHF,
    ZigLLVM_GNUX32,
    ZigLLVM_CODE16,
    ZigLLVM_EABI,
    ZigLLVM_EABIHF,
    ZigLLVM_Android,
    ZigLLVM_Musl,
    ZigLLVM_MuslEABI,
    ZigLLVM_MuslEABIHF,
    ZigLLVM_MSVC,
    ZigLLVM_Itanium,
    ZigLLVM_Cygnus,
    ZigLLVM_AMDOpenCL,
    ZigLLVM_CoreCLR,
    ZigLLVM_OpenCL,
    ZigLLVM_Simulator,
};

static const ZigLLVM_ObjectFormatType oformat_list[] = {
    ZigLLVM_UnknownObjectFormat,
    ZigLLVM_COFF,
    ZigLLVM_ELF,
    ZigLLVM_MachO,
    ZigLLVM_Wasm,
};

size_t target_oformat_count(void) {
    return array_length(oformat_list);
}

const ZigLLVM_ObjectFormatType get_target_oformat(size_t index) {
    return oformat_list[index];
}

const char *get_target_oformat_name(ZigLLVM_ObjectFormatType oformat) {
    switch (oformat) {
        case ZigLLVM_UnknownObjectFormat: return "unknown";
        case ZigLLVM_COFF: return "coff";
        case ZigLLVM_ELF: return "elf";
        case ZigLLVM_MachO: return "macho";
        case ZigLLVM_Wasm: return "wasm";
    }
    zig_unreachable();
}

size_t target_arch_count(void) {
    return array_length(arch_list);
}

const ArchType *get_target_arch(size_t index) {
    return &arch_list[index];
}

size_t target_vendor_count(void) {
    return array_length(vendor_list);
}

ZigLLVM_VendorType get_target_vendor(size_t index) {
    return vendor_list[index];
}

size_t target_os_count(void) {
    return array_length(os_list);
}
Os get_target_os(size_t index) {
    return os_list[index];
}

static ZigLLVM_OSType get_llvm_os_type(Os os_type) {
    switch (os_type) {
        case OsFreestanding:
        case OsZen:
            return ZigLLVM_UnknownOS;
        case OsAnanas:
            return ZigLLVM_Ananas;
        case OsCloudABI:
            return ZigLLVM_CloudABI;
        case OsDragonFly:
            return ZigLLVM_DragonFly;
        case OsFreeBSD:
            return ZigLLVM_FreeBSD;
        case OsFuchsia:
            return ZigLLVM_Fuchsia;
        case OsIOS:
            return ZigLLVM_IOS;
        case OsKFreeBSD:
            return ZigLLVM_KFreeBSD;
        case OsLinux:
            return ZigLLVM_Linux;
        case OsLv2:
            return ZigLLVM_Lv2;
        case OsMacOSX:
            return ZigLLVM_MacOSX;
        case OsNetBSD:
            return ZigLLVM_NetBSD;
        case OsOpenBSD:
            return ZigLLVM_OpenBSD;
        case OsSolaris:
            return ZigLLVM_Solaris;
        case OsWindows:
            return ZigLLVM_Win32;
        case OsHaiku:
            return ZigLLVM_Haiku;
        case OsMinix:
            return ZigLLVM_Minix;
        case OsRTEMS:
            return ZigLLVM_RTEMS;
        case OsNaCl:
            return ZigLLVM_NaCl;
        case OsCNK:
            return ZigLLVM_CNK;
        case OsBitrig:
            return ZigLLVM_Bitrig;
        case OsAIX:
            return ZigLLVM_AIX;
        case OsCUDA:
            return ZigLLVM_CUDA;
        case OsNVCL:
            return ZigLLVM_NVCL;
        case OsAMDHSA:
            return ZigLLVM_AMDHSA;
        case OsPS4:
            return ZigLLVM_PS4;
        case OsELFIAMCU:
            return ZigLLVM_ELFIAMCU;
        case OsTvOS:
            return ZigLLVM_TvOS;
        case OsWatchOS:
            return ZigLLVM_WatchOS;
        case OsMesa3D:
            return ZigLLVM_Mesa3D;
        case OsContiki:
            return ZigLLVM_Contiki;
    }
    zig_unreachable();
}

static Os get_zig_os_type(ZigLLVM_OSType os_type) {
    switch (os_type) {
        case ZigLLVM_UnknownOS:
            return OsFreestanding;
        case ZigLLVM_Ananas:
            return OsAnanas;
        case ZigLLVM_CloudABI:
            return OsCloudABI;
        case ZigLLVM_DragonFly:
            return OsDragonFly;
        case ZigLLVM_FreeBSD:
            return OsFreeBSD;
        case ZigLLVM_Fuchsia:
            return OsFuchsia;
        case ZigLLVM_IOS:
            return OsIOS;
        case ZigLLVM_KFreeBSD:
            return OsKFreeBSD;
        case ZigLLVM_Linux:
            return OsLinux;
        case ZigLLVM_Lv2:
            return OsLv2;
        case ZigLLVM_Darwin:
        case ZigLLVM_MacOSX:
            return OsMacOSX;
        case ZigLLVM_NetBSD:
            return OsNetBSD;
        case ZigLLVM_OpenBSD:
            return OsOpenBSD;
        case ZigLLVM_Solaris:
            return OsSolaris;
        case ZigLLVM_Win32:
            return OsWindows;
        case ZigLLVM_Haiku:
            return OsHaiku;
        case ZigLLVM_Minix:
            return OsMinix;
        case ZigLLVM_RTEMS:
            return OsRTEMS;
        case ZigLLVM_NaCl:
            return OsNaCl;
        case ZigLLVM_CNK:
            return OsCNK;
        case ZigLLVM_Bitrig:
            return OsBitrig;
        case ZigLLVM_AIX:
            return OsAIX;
        case ZigLLVM_CUDA:
            return OsCUDA;
        case ZigLLVM_NVCL:
            return OsNVCL;
        case ZigLLVM_AMDHSA:
            return OsAMDHSA;
        case ZigLLVM_PS4:
            return OsPS4;
        case ZigLLVM_ELFIAMCU:
            return OsELFIAMCU;
        case ZigLLVM_TvOS:
            return OsTvOS;
        case ZigLLVM_WatchOS:
            return OsWatchOS;
        case ZigLLVM_Mesa3D:
            return OsMesa3D;
        case ZigLLVM_Contiki:
            return OsContiki;
    }
    zig_unreachable();
}

const char *get_target_os_name(Os os_type) {
    switch (os_type) {
        case OsFreestanding:
            return "freestanding";
        case OsZen:
            return "zen";
        case OsAnanas:
        case OsCloudABI:
        case OsDragonFly:
        case OsFreeBSD:
        case OsFuchsia:
        case OsIOS:
        case OsKFreeBSD:
        case OsLinux:
        case OsLv2:        // PS3
        case OsMacOSX:
        case OsNetBSD:
        case OsOpenBSD:
        case OsSolaris:
        case OsWindows:
        case OsHaiku:
        case OsMinix:
        case OsRTEMS:
        case OsNaCl:       // Native Client
        case OsCNK:        // BG/P Compute-Node Kernel
        case OsBitrig:
        case OsAIX:
        case OsCUDA:       // NVIDIA CUDA
        case OsNVCL:       // NVIDIA OpenCL
        case OsAMDHSA:     // AMD HSA Runtime
        case OsPS4:
        case OsELFIAMCU:
        case OsTvOS:       // Apple tvOS
        case OsWatchOS:    // Apple watchOS
        case OsMesa3D:
        case OsContiki:
            return ZigLLVMGetOSTypeName(get_llvm_os_type(os_type));
    }
    zig_unreachable();
}

size_t target_environ_count(void) {
    return array_length(environ_list);
}
ZigLLVM_EnvironmentType get_target_environ(size_t index) {
    return environ_list[index];
}

void get_native_target(ZigTarget *target) {
    ZigLLVM_OSType os_type;
    ZigLLVMGetNativeTarget(
            &target->arch.arch,
            &target->arch.sub_arch,
            &target->vendor,
            &os_type,
            &target->env_type,
            &target->oformat);
    target->os = get_zig_os_type(os_type);
}

void get_unknown_target(ZigTarget *target) {
    target->arch.arch = ZigLLVM_UnknownArch;
    target->arch.sub_arch = ZigLLVM_NoSubArch;
    target->vendor = ZigLLVM_UnknownVendor;
    target->os = OsFreestanding;
    target->env_type = ZigLLVM_UnknownEnvironment;
    target->oformat = ZigLLVM_UnknownObjectFormat;
}

static void get_arch_name_raw(char *out_str, ZigLLVM_ArchType arch, ZigLLVM_SubArchType sub_arch) {
    const char *sub_str = (sub_arch == ZigLLVM_NoSubArch) ? "" : ZigLLVMGetSubArchTypeName(sub_arch);
    sprintf(out_str, "%s%s", ZigLLVMGetArchTypeName(arch), sub_str);
}

void get_arch_name(char *out_str, const ArchType *arch) {
    return get_arch_name_raw(out_str, arch->arch, arch->sub_arch);
}

int parse_target_arch(const char *str, ArchType *out_arch) {
    for (size_t i = 0; i < array_length(arch_list); i += 1) {
        const ArchType *arch = &arch_list[i];
        char arch_name[50];
        get_arch_name_raw(arch_name, arch->arch, arch->sub_arch);
        if (strcmp(arch_name, str) == 0) {
            *out_arch = *arch;
            return 0;
        }
    }
    return ErrorFileNotFound;
}

int parse_target_os(const char *str, Os *out_os) {
    for (size_t i = 0; i < array_length(os_list); i += 1) {
        Os os = os_list[i];
        const char *os_name = get_target_os_name(os);
        if (strcmp(os_name, str) == 0) {
            *out_os = os;
            return 0;
        }
    }
    return ErrorFileNotFound;
}

int parse_target_environ(const char *str, ZigLLVM_EnvironmentType *out_environ) {
    for (size_t i = 0; i < array_length(environ_list); i += 1) {
        ZigLLVM_EnvironmentType env_type = environ_list[i];
        const char *environ_name = ZigLLVMGetEnvironmentTypeName(env_type);
        if (strcmp(environ_name, str) == 0) {
            *out_environ = env_type;
            return 0;
        }
    }
    return ErrorFileNotFound;
}

void init_all_targets(void) {
    LLVMInitializeAllTargets();
    LLVMInitializeAllTargetInfos();
    LLVMInitializeAllTargetMCs();
    LLVMInitializeAllAsmPrinters();
    LLVMInitializeAllAsmParsers();
}

void get_target_triple(Buf *triple, const ZigTarget *target) {
    char arch_name[50];
    get_arch_name(arch_name, &target->arch);

    buf_resize(triple, 0);
    buf_appendf(triple, "%s-%s-%s-%s", arch_name,
            ZigLLVMGetVendorTypeName(target->vendor),
            ZigLLVMGetOSTypeName(get_llvm_os_type(target->os)),
            ZigLLVMGetEnvironmentTypeName(target->env_type));
}

static bool is_os_darwin(ZigTarget *target) {
    switch (target->os) {
        case OsMacOSX:
        case OsIOS:
            return true;
        default:
            return false;
    }
}

void resolve_target_object_format(ZigTarget *target) {
    if (target->oformat != ZigLLVM_UnknownObjectFormat) {
        return;
    }

    switch (target->arch.arch) {
        case ZigLLVM_UnknownArch:
        case ZigLLVM_aarch64:
        case ZigLLVM_arm:
        case ZigLLVM_thumb:
        case ZigLLVM_x86:
        case ZigLLVM_x86_64:
            if (is_os_darwin(target)) {
                target->oformat = ZigLLVM_MachO;
            } else if (target->os == OsWindows) {
                target->oformat = ZigLLVM_COFF;
            } else {
                target->oformat = ZigLLVM_ELF;
            }
            return;

        case ZigLLVM_aarch64_be:
        case ZigLLVM_amdgcn:
        case ZigLLVM_amdil:
        case ZigLLVM_amdil64:
        case ZigLLVM_armeb:
        case ZigLLVM_arc:
        case ZigLLVM_avr:
        case ZigLLVM_bpfeb:
        case ZigLLVM_bpfel:
        case ZigLLVM_hexagon:
        case ZigLLVM_lanai:
        case ZigLLVM_hsail:
        case ZigLLVM_hsail64:
        case ZigLLVM_kalimba:
        case ZigLLVM_le32:
        case ZigLLVM_le64:
        case ZigLLVM_mips:
        case ZigLLVM_mips64:
        case ZigLLVM_mips64el:
        case ZigLLVM_mipsel:
        case ZigLLVM_msp430:
        case ZigLLVM_nios2:
        case ZigLLVM_nvptx:
        case ZigLLVM_nvptx64:
        case ZigLLVM_ppc64le:
        case ZigLLVM_r600:
        case ZigLLVM_renderscript32:
        case ZigLLVM_renderscript64:
        case ZigLLVM_riscv32:
        case ZigLLVM_riscv64:
        case ZigLLVM_shave:
        case ZigLLVM_sparc:
        case ZigLLVM_sparcel:
        case ZigLLVM_sparcv9:
        case ZigLLVM_spir:
        case ZigLLVM_spir64:
        case ZigLLVM_systemz:
        case ZigLLVM_tce:
        case ZigLLVM_tcele:
        case ZigLLVM_thumbeb:
        case ZigLLVM_wasm32:
        case ZigLLVM_wasm64:
        case ZigLLVM_xcore:
            target->oformat= ZigLLVM_ELF;
            return;

        case ZigLLVM_ppc:
        case ZigLLVM_ppc64:
            if (is_os_darwin(target)) {
                target->oformat = ZigLLVM_MachO;
            } else {
                target->oformat= ZigLLVM_ELF;
            }
            return;
    }
}

// See lib/Support/Triple.cpp in LLVM for the source of this data.
// getArchPointerBitWidth
static int get_arch_pointer_bit_width(ZigLLVM_ArchType arch) {
    switch (arch) {
        case ZigLLVM_UnknownArch:
            return 0;

        case ZigLLVM_avr:
        case ZigLLVM_msp430:
            return 16;

        case ZigLLVM_arc:
        case ZigLLVM_arm:
        case ZigLLVM_armeb:
        case ZigLLVM_hexagon:
        case ZigLLVM_le32:
        case ZigLLVM_mips:
        case ZigLLVM_mipsel:
        case ZigLLVM_nios2:
        case ZigLLVM_nvptx:
        case ZigLLVM_ppc:
        case ZigLLVM_r600:
        case ZigLLVM_riscv32:
        case ZigLLVM_sparc:
        case ZigLLVM_sparcel:
        case ZigLLVM_tce:
        case ZigLLVM_tcele:
        case ZigLLVM_thumb:
        case ZigLLVM_thumbeb:
        case ZigLLVM_x86:
        case ZigLLVM_xcore:
        case ZigLLVM_amdil:
        case ZigLLVM_hsail:
        case ZigLLVM_spir:
        case ZigLLVM_kalimba:
        case ZigLLVM_lanai:
        case ZigLLVM_shave:
        case ZigLLVM_wasm32:
        case ZigLLVM_renderscript32:
            return 32;

        case ZigLLVM_aarch64:
        case ZigLLVM_aarch64_be:
        case ZigLLVM_amdgcn:
        case ZigLLVM_bpfel:
        case ZigLLVM_bpfeb:
        case ZigLLVM_le64:
        case ZigLLVM_mips64:
        case ZigLLVM_mips64el:
        case ZigLLVM_nvptx64:
        case ZigLLVM_ppc64:
        case ZigLLVM_ppc64le:
        case ZigLLVM_riscv64:
        case ZigLLVM_sparcv9:
        case ZigLLVM_systemz:
        case ZigLLVM_x86_64:
        case ZigLLVM_amdil64:
        case ZigLLVM_hsail64:
        case ZigLLVM_spir64:
        case ZigLLVM_wasm64:
        case ZigLLVM_renderscript64:
            return 64;
    }
    zig_unreachable();
}

uint32_t target_c_type_size_in_bits(const ZigTarget *target, CIntType id) {
    switch (target->os) {
        case OsFreestanding:
            switch (id) {
                case CIntTypeShort:
                case CIntTypeUShort:
                    return 16;
                case CIntTypeInt:
                case CIntTypeUInt:
                    return 32;
                case CIntTypeLong:
                case CIntTypeULong:
                    return get_arch_pointer_bit_width(target->arch.arch);
                case CIntTypeLongLong:
                case CIntTypeULongLong:
                    return 64;
                case CIntTypeCount:
                    zig_unreachable();
            }
<<<<<<< HEAD
        case ZigLLVM_Linux:
        case ZigLLVM_FreeBSD:
        case ZigLLVM_Darwin:
        case ZigLLVM_MacOSX:
=======
        case OsLinux:
        case OsMacOSX:
        case OsZen:
>>>>>>> 84e952c2
            switch (id) {
                case CIntTypeShort:
                case CIntTypeUShort:
                    return 16;
                case CIntTypeInt:
                case CIntTypeUInt:
                    return 32;
                case CIntTypeLong:
                case CIntTypeULong:
                    return get_arch_pointer_bit_width(target->arch.arch);
                case CIntTypeLongLong:
                case CIntTypeULongLong:
                    return 64;
                case CIntTypeCount:
                    zig_unreachable();
            }
        case OsWindows:
            switch (id) {
                case CIntTypeShort:
                case CIntTypeUShort:
                    return 16;
                case CIntTypeInt:
                case CIntTypeUInt:
                case CIntTypeLong:
                case CIntTypeULong:
                    return 32;
                case CIntTypeLongLong:
                case CIntTypeULongLong:
                    return 64;
                case CIntTypeCount:
                    zig_unreachable();
            }
<<<<<<< HEAD
        case ZigLLVM_Ananas:
        case ZigLLVM_CloudABI:
        case ZigLLVM_DragonFly:
        case ZigLLVM_IOS:
        case ZigLLVM_KFreeBSD:
        case ZigLLVM_Lv2:
        case ZigLLVM_NetBSD:
        case ZigLLVM_OpenBSD:
        case ZigLLVM_Solaris:
        case ZigLLVM_Haiku:
        case ZigLLVM_Minix:
        case ZigLLVM_RTEMS:
        case ZigLLVM_NaCl:
        case ZigLLVM_CNK:
        case ZigLLVM_Bitrig:
        case ZigLLVM_AIX:
        case ZigLLVM_CUDA:
        case ZigLLVM_NVCL:
        case ZigLLVM_AMDHSA:
        case ZigLLVM_PS4:
        case ZigLLVM_ELFIAMCU:
        case ZigLLVM_TvOS:
        case ZigLLVM_WatchOS:
        case ZigLLVM_Mesa3D:
        case ZigLLVM_Fuchsia:
        case ZigLLVM_Contiki:
=======
        case OsAnanas:
        case OsCloudABI:
        case OsDragonFly:
        case OsFreeBSD:
        case OsIOS:
        case OsKFreeBSD:
        case OsLv2:
        case OsNetBSD:
        case OsOpenBSD:
        case OsSolaris:
        case OsHaiku:
        case OsMinix:
        case OsRTEMS:
        case OsNaCl:
        case OsCNK:
        case OsBitrig:
        case OsAIX:
        case OsCUDA:
        case OsNVCL:
        case OsAMDHSA:
        case OsPS4:
        case OsELFIAMCU:
        case OsTvOS:
        case OsWatchOS:
        case OsMesa3D:
        case OsFuchsia:
        case OsContiki:
>>>>>>> 84e952c2
            zig_panic("TODO c type size in bits for this target");
    }
    zig_unreachable();
}

const char *target_o_file_ext(ZigTarget *target) {
    if (target->env_type == ZigLLVM_MSVC || target->os == OsWindows) {
        return ".obj";
    } else {
        return ".o";
    }
}

const char *target_asm_file_ext(ZigTarget *target) {
    return ".s";
}

const char *target_llvm_ir_file_ext(ZigTarget *target) {
    return ".ll";
}

const char *target_exe_file_ext(ZigTarget *target) {
    if (target->os == OsWindows) {
        return ".exe";
    } else {
        return "";
    }
}

enum FloatAbi {
    FloatAbiHard,
    FloatAbiSoft,
    FloatAbiSoftFp,
};

static FloatAbi get_float_abi(ZigTarget *target) {
    const ZigLLVM_EnvironmentType env = target->env_type;
    if (env == ZigLLVM_GNUEABIHF ||
        env == ZigLLVM_EABIHF ||
        env == ZigLLVM_MuslEABIHF)
    {
        return FloatAbiHard;
    } else {
        return FloatAbiSoft;
    }
}

static bool is_64_bit(ZigLLVM_ArchType arch) {
    return get_arch_pointer_bit_width(arch) == 64;
}

Buf *target_dynamic_linker(ZigTarget *target) {
    const ZigLLVM_ArchType arch = target->arch.arch;
    const ZigLLVM_EnvironmentType env = target->env_type;

    if (env == ZigLLVM_Android) {
        if (is_64_bit(arch)) {
            return buf_create_from_str("/system/bin/linker64");
        } else {
            return buf_create_from_str("/system/bin/linker");
        }
    } else if (arch == ZigLLVM_x86 ||
            arch == ZigLLVM_sparc ||
            arch == ZigLLVM_sparcel)
    {
        return buf_create_from_str("/lib/ld-linux.so.2");
    } else if (arch == ZigLLVM_aarch64) {
        return buf_create_from_str("/lib/ld-linux-aarch64.so.1");
    } else if (arch == ZigLLVM_aarch64_be) {
        return buf_create_from_str("/lib/ld-linux-aarch64_be.so.1");
    } else if (arch == ZigLLVM_arm || arch == ZigLLVM_thumb) {
        if (get_float_abi(target) == FloatAbiHard) {
            return buf_create_from_str("/lib/ld-linux-armhf.so.3");
        } else {
            return buf_create_from_str("/lib/ld-linux.so.3");
        }
    } else if (arch == ZigLLVM_armeb || arch == ZigLLVM_thumbeb) {
        if (get_float_abi(target) == FloatAbiHard) {
            return buf_create_from_str("/lib/ld-linux-armhf.so.3");
        } else {
            return buf_create_from_str("/lib/ld-linux.so.3");
        }
    } else if (arch == ZigLLVM_mips || arch == ZigLLVM_mipsel ||
            arch == ZigLLVM_mips64 || arch == ZigLLVM_mips64el)
    {
        // when you want to solve this TODO, grep clang codebase for
        // getLinuxDynamicLinker
        zig_panic("TODO figure out MIPS dynamic linker name");
    } else if (arch == ZigLLVM_ppc) {
        return buf_create_from_str("/lib/ld.so.1");
    } else if (arch == ZigLLVM_ppc64) {
        return buf_create_from_str("/lib64/ld64.so.2");
    } else if (arch == ZigLLVM_ppc64le) {
        return buf_create_from_str("/lib64/ld64.so.2");
    } else if (arch == ZigLLVM_systemz) {
        return buf_create_from_str("/lib64/ld64.so.1");
    } else if (arch == ZigLLVM_sparcv9) {
        return buf_create_from_str("/lib64/ld-linux.so.2");
    } else if (arch == ZigLLVM_x86_64 &&
            env == ZigLLVM_GNUX32)
    {
        return buf_create_from_str("/libx32/ld-linux-x32.so.2");
    } else {
        return buf_create_from_str("/lib64/ld-linux-x86-64.so.2");
    }
}

bool target_can_exec(const ZigTarget *host_target, const ZigTarget *guest_target) {
    assert(host_target != nullptr);

    if (guest_target == nullptr) {
        // null guest target means that the guest target is native
        return true;
    }

    if (guest_target->os == host_target->os && guest_target->arch.arch == host_target->arch.arch &&
        guest_target->arch.sub_arch == host_target->arch.sub_arch)
    {
        // OS, arch, and sub-arch match
        return true;
    }

    if (guest_target->os == OsWindows && host_target->os == OsWindows &&
        host_target->arch.arch == ZigLLVM_x86_64 && guest_target->arch.arch == ZigLLVM_x86)
    {
        // 64-bit windows can run 32-bit programs
        return true;
    }

    return false;
}<|MERGE_RESOLUTION|>--- conflicted
+++ resolved
@@ -682,16 +682,10 @@
                 case CIntTypeCount:
                     zig_unreachable();
             }
-<<<<<<< HEAD
-        case ZigLLVM_Linux:
-        case ZigLLVM_FreeBSD:
-        case ZigLLVM_Darwin:
-        case ZigLLVM_MacOSX:
-=======
+        case OsFreeBSD:
         case OsLinux:
         case OsMacOSX:
         case OsZen:
->>>>>>> 84e952c2
             switch (id) {
                 case CIntTypeShort:
                 case CIntTypeUShort:
@@ -724,38 +718,9 @@
                 case CIntTypeCount:
                     zig_unreachable();
             }
-<<<<<<< HEAD
-        case ZigLLVM_Ananas:
-        case ZigLLVM_CloudABI:
-        case ZigLLVM_DragonFly:
-        case ZigLLVM_IOS:
-        case ZigLLVM_KFreeBSD:
-        case ZigLLVM_Lv2:
-        case ZigLLVM_NetBSD:
-        case ZigLLVM_OpenBSD:
-        case ZigLLVM_Solaris:
-        case ZigLLVM_Haiku:
-        case ZigLLVM_Minix:
-        case ZigLLVM_RTEMS:
-        case ZigLLVM_NaCl:
-        case ZigLLVM_CNK:
-        case ZigLLVM_Bitrig:
-        case ZigLLVM_AIX:
-        case ZigLLVM_CUDA:
-        case ZigLLVM_NVCL:
-        case ZigLLVM_AMDHSA:
-        case ZigLLVM_PS4:
-        case ZigLLVM_ELFIAMCU:
-        case ZigLLVM_TvOS:
-        case ZigLLVM_WatchOS:
-        case ZigLLVM_Mesa3D:
-        case ZigLLVM_Fuchsia:
-        case ZigLLVM_Contiki:
-=======
         case OsAnanas:
         case OsCloudABI:
         case OsDragonFly:
-        case OsFreeBSD:
         case OsIOS:
         case OsKFreeBSD:
         case OsLv2:
@@ -779,7 +744,6 @@
         case OsMesa3D:
         case OsFuchsia:
         case OsContiki:
->>>>>>> 84e952c2
             zig_panic("TODO c type size in bits for this target");
     }
     zig_unreachable();
